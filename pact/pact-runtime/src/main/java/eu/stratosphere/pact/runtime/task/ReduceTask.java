/***********************************************************************************************************************
 *
 * Copyright (C) 2010 by the Stratosphere project (http://stratosphere.eu)
 *
 * Licensed under the Apache License, Version 2.0 (the "License"); you may not use this file except in compliance with
 * the License. You may obtain a copy of the License at
 *
 *     http://www.apache.org/licenses/LICENSE-2.0
 *
 * Unless required by applicable law or agreed to in writing, software distributed under the License is distributed on
 * an "AS IS" BASIS, WITHOUT WARRANTIES OR CONDITIONS OF ANY KIND, either express or implied. See the License for the
 * specific language governing permissions and limitations under the License.
 *
 **********************************************************************************************************************/

package eu.stratosphere.pact.runtime.task;

import java.util.Comparator;

import org.apache.commons.logging.Log;
import org.apache.commons.logging.LogFactory;

import eu.stratosphere.nephele.execution.librarycache.LibraryCacheManager;
import eu.stratosphere.nephele.io.BipartiteDistributionPattern;
import eu.stratosphere.nephele.io.DistributionPattern;
import eu.stratosphere.nephele.io.PointwiseDistributionPattern;
import eu.stratosphere.nephele.io.Reader;
import eu.stratosphere.nephele.io.RecordDeserializer;
import eu.stratosphere.nephele.io.RecordReader;
import eu.stratosphere.nephele.io.RecordWriter;
import eu.stratosphere.nephele.io.UnionRecordReader;
import eu.stratosphere.nephele.services.iomanager.IOManager;
import eu.stratosphere.nephele.services.memorymanager.MemoryManager;
import eu.stratosphere.pact.common.stubs.Collector;
import eu.stratosphere.pact.common.stubs.ReduceStub;
import eu.stratosphere.pact.common.type.Key;
import eu.stratosphere.pact.common.type.PactRecord;
import eu.stratosphere.pact.runtime.sort.CombiningUnilateralSortMerger;
import eu.stratosphere.pact.runtime.sort.UnilateralSortMerger;
import eu.stratosphere.pact.runtime.task.util.CloseableInputProvider;
import eu.stratosphere.pact.runtime.task.util.SimpleCloseableInputProvider;
import eu.stratosphere.pact.runtime.task.util.TaskConfig.LocalStrategy;
import eu.stratosphere.pact.runtime.util.KeyComparator;
import eu.stratosphere.pact.runtime.util.KeyGroupedIterator;

/**
 * Reduce task which is executed by a Nephele task manager. The task has a
 * single input and one or multiple outputs. It is provided with a ReduceStub
 * implementation.
 * <p>
 * The ReduceTask creates a iterator over all records from its input. The iterator returns all records grouped
 * by their key. The iterator is handed to the <code>reduce()</code> method of the ReduceStub.
 * 
 * @see ReduceStub
 * 
 * @author Fabian Hueske
 * @author Stephan Ewen
 */
public class ReduceTask extends AbstractPactTask<ReduceStub>
{

	// the minimal amount of memory for the task to operate
	private static final long MIN_REQUIRED_MEMORY = 3 * 1024 * 1024;
	
	
	private CloseableInputProvider<PactRecord> input;
	
	private int[] keyPositions;
	
	private Class<? extends Key>[] keyClasses;

	// ------------------------------------------------------------------------
	
	/* (non-Javadoc)
	 * @see eu.stratosphere.pact.runtime.task.AbstractPactTask#run()
	 */
	@Override
	public void run() throws Exception
	{
		if (LOG.isDebugEnabled())
			LOG.debug(getLogString("Preprocessing done, iterator obtained."));

		final KeyGroupedIterator iter = new KeyGroupedIterator(this.input.getIterator(), this.keyPositions, this.keyClasses);
		
		// cache references on the stack
		final ReduceStub stub = this.stub;
		final Collector output = this.output;
		
		// run stub implementation
		while (this.running && iter.nextKey())
		{
			stub.reduce(iter.getValues(), output);
		}
	}

	/* (non-Javadoc)
	 * @see eu.stratosphere.pact.runtime.task.AbstractPactTask#getNumberOfInputs()
	 */
	@Override
	public int getNumberOfInputs() {
		return 1;
	}

	/* (non-Javadoc)
	 * @see eu.stratosphere.pact.runtime.task.AbstractPactTask#getStubType()
	 */
	@Override
	public Class<ReduceStub> getStubType() {
		return ReduceStub.class;
	}

	/* (non-Javadoc)
	 * @see eu.stratosphere.pact.runtime.task.AbstractPactTask#prepare()
	 */
	@Override
	public void prepare() throws Exception
	{
		// set up memory and I/O parameters
		final long availableMemory = this.config.getMemorySize();
		final int maxFileHandles = this.config.getNumFilehandles();
		final float spillThreshold = this.config.getSortSpillingTreshold();
		
		// test minimum memory requirements
		LocalStrategy ls = this.config.getLocalStrategy();
		if ((ls == LocalStrategy.SORT || ls == LocalStrategy.COMBININGSORT) && availableMemory < MIN_REQUIRED_MEMORY)
		{
			throw new Exception("The Reduce task was initialized with too little memory for local strategy " +
					this.config.getLocalStrategy() + " : " + availableMemory + " bytes." +
				    "Required is at least " + MIN_REQUIRED_MEMORY + " bytes.");
		}
		
<<<<<<< HEAD
		if (this.availableMemory < strategyMinMem) {
			throw new RuntimeException(
					"The Reduce task was initialized with too little memory for local strategy "+
					config.getLocalStrategy()+" : " + this.availableMemory + " bytes." +
				    "Required is at least " + strategyMinMem + " bytes.");
		}

		try {
			// obtain stub implementation class
			ClassLoader cl = LibraryCacheManager.getClassLoader(getEnvironment().getJobID());
			Class<? extends ReduceStub> stubClass = config.getStubClass(ReduceStub.class, cl);
			// obtain stub implementation instance
			stub = stubClass.newInstance();
			// configure stub instance
			config.getStubParameters().setInteger(TASK_ID, getEnvironment().getIndexInSubtaskGroup());
			stub.configure(config.getStubParameters());
		} catch (IOException ioe) {
			throw new RuntimeException("Library cache manager could not be instantiated.", ioe);
		} catch (ClassNotFoundException cnfe) {
			throw new RuntimeException("Stub implementation class was not found.", cnfe);
		} catch (InstantiationException ie) {
			throw new RuntimeException("Stub implementation could not be instanciated.", ie);
		} catch (IllegalAccessException iae) {
			throw new RuntimeException("Stub implementations nullary constructor is not accessible.", iae);
		}
	}

	/**
	 * Initializes the input reader of the ReduceTask.
	 * 
	 * @throws RuntimeException
	 *         Thrown if no input ship strategy was provided.
	 */
	private void initInputReader() throws RuntimeException {

		// create RecordDeserializer
		RecordDeserializer<KeyValuePair<Key, Value>> deserializer = new KeyValuePairDeserializer(stub.getInKeyType(),
			stub.getInValueType());
=======
		// obtain the TaskManager's MemoryManager
		final MemoryManager memoryManager = getEnvironment().getMemoryManager();
		// obtain the TaskManager's IOManager
		final IOManager ioManager = getEnvironment().getIOManager();
>>>>>>> d1b1d760

		// get the key positions and types
		this.keyPositions = this.config.getLocalStrategyKeyPositions(0);
		this.keyClasses = this.config.getLocalStrategyKeyClasses(this.userCodeClassLoader);
		if (this.keyPositions == null || this.keyClasses == null) {
			throw new Exception("The key positions and types are not specified for the ReduceTask.");
		}
		
		// create the comparators
		@SuppressWarnings("unchecked")
		final Comparator<Key>[] comparators = new Comparator[keyPositions.length];
		final KeyComparator kk = new KeyComparator();
		for (int i = 0; i < comparators.length; i++) {
			comparators[i] = kk;
		}

		// obtain grouped iterator defined by local strategy
		switch (config.getLocalStrategy())
		{
		case NONE:
			// local strategy is NONE
			// input is already grouped, an iterator that wraps the reader is created and returned
			this.input = new SimpleCloseableInputProvider<PactRecord>(this.inputs[0]);
			break;

			// local strategy is SORT
			// The input is grouped using a sort-merge strategy. An iterator on the sorted pairs is created and returned.
		case SORT:			
			// instantiate a sort-merger
			this.input = new UnilateralSortMerger(memoryManager, ioManager, availableMemory, maxFileHandles, comparators, 
				keyPositions, keyClasses, this.inputs[0], this, spillThreshold);
			break;
			
		case COMBININGSORT:
			// instantiate a combining sort-merger
			this.input = new CombiningUnilateralSortMerger(this.stub, memoryManager,
					ioManager, availableMemory, maxFileHandles, comparators,
					keyPositions, keyClasses, this.inputs[0], this, spillThreshold, false);
			break;
		default:
			throw new Exception("Invalid local strategy provided for ReduceTask: " + ls.name());
		}
	}

	/* (non-Javadoc)
	 * @see eu.stratosphere.pact.runtime.task.AbstractPactTask#cleanup()
	 */
	@Override
	public void cleanup() throws Exception {
		if (this.input != null) {
			this.input.close();
			this.input = null;
		}
	}
}<|MERGE_RESOLUTION|>--- conflicted
+++ resolved
@@ -129,51 +129,10 @@
 				    "Required is at least " + MIN_REQUIRED_MEMORY + " bytes.");
 		}
 		
-<<<<<<< HEAD
-		if (this.availableMemory < strategyMinMem) {
-			throw new RuntimeException(
-					"The Reduce task was initialized with too little memory for local strategy "+
-					config.getLocalStrategy()+" : " + this.availableMemory + " bytes." +
-				    "Required is at least " + strategyMinMem + " bytes.");
-		}
-
-		try {
-			// obtain stub implementation class
-			ClassLoader cl = LibraryCacheManager.getClassLoader(getEnvironment().getJobID());
-			Class<? extends ReduceStub> stubClass = config.getStubClass(ReduceStub.class, cl);
-			// obtain stub implementation instance
-			stub = stubClass.newInstance();
-			// configure stub instance
-			config.getStubParameters().setInteger(TASK_ID, getEnvironment().getIndexInSubtaskGroup());
-			stub.configure(config.getStubParameters());
-		} catch (IOException ioe) {
-			throw new RuntimeException("Library cache manager could not be instantiated.", ioe);
-		} catch (ClassNotFoundException cnfe) {
-			throw new RuntimeException("Stub implementation class was not found.", cnfe);
-		} catch (InstantiationException ie) {
-			throw new RuntimeException("Stub implementation could not be instanciated.", ie);
-		} catch (IllegalAccessException iae) {
-			throw new RuntimeException("Stub implementations nullary constructor is not accessible.", iae);
-		}
-	}
-
-	/**
-	 * Initializes the input reader of the ReduceTask.
-	 * 
-	 * @throws RuntimeException
-	 *         Thrown if no input ship strategy was provided.
-	 */
-	private void initInputReader() throws RuntimeException {
-
-		// create RecordDeserializer
-		RecordDeserializer<KeyValuePair<Key, Value>> deserializer = new KeyValuePairDeserializer(stub.getInKeyType(),
-			stub.getInValueType());
-=======
 		// obtain the TaskManager's MemoryManager
 		final MemoryManager memoryManager = getEnvironment().getMemoryManager();
 		// obtain the TaskManager's IOManager
 		final IOManager ioManager = getEnvironment().getIOManager();
->>>>>>> d1b1d760
 
 		// get the key positions and types
 		this.keyPositions = this.config.getLocalStrategyKeyPositions(0);
